[package]
name = "cc1101"
version = "0.0.2"
authors = ["Daniel Svensson <dsvensson@gmail.com>", "Ferdia McKeogh <chocol4te@users.noreply.github.com>"]
categories = ["embedded", "hardware-support", "no-std"]
keywords = ["embedded-hal-driver", "radio", "transceiver", "embedded-hal", "cc1101"]
description = "A platform agnostic driver to interface with the CC1101 (Sub-1GHz RF Transceiver)"
documentation = "https://docs.rs/cc1101"
license = "Apache-2.0"
repository = "https://github.com/dsvensson/cc1101"


[dependencies]
<<<<<<< HEAD
embedded-hal = "0.2.1"
=======
embedded-hal = "0.2.0"
>>>>>>> f0da939b
<|MERGE_RESOLUTION|>--- conflicted
+++ resolved
@@ -11,8 +11,4 @@
 
 
 [dependencies]
-<<<<<<< HEAD
-embedded-hal = "0.2.1"
-=======
-embedded-hal = "0.2.0"
->>>>>>> f0da939b
+embedded-hal = "0.2.1"